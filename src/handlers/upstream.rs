--- conflicted
+++ resolved
@@ -645,11 +645,8 @@
                             .duration_since(std::time::UNIX_EPOCH)
                             .unwrap_or_default()
                             .as_secs(),
-<<<<<<< HEAD
                         pubkey: None,
-=======
                         expiration: None,
->>>>>>> 4c2120e9
                     },
                 );
                 info!("Successfully added file to index");
@@ -842,11 +839,8 @@
                 .duration_since(std::time::UNIX_EPOCH)
                 .unwrap_or_default()
                 .as_secs(),
-<<<<<<< HEAD
             pubkey: None,
-=======
             expiration: None,
->>>>>>> 4c2120e9
         },
     );
 
