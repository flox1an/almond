use mime_guess::from_path;
use regex::Regex;
use std::{
    collections::HashMap,
    path::{Path, PathBuf},
    time::{SystemTime, UNIX_EPOCH},
};
use tokio::{fs, sync::RwLock};
use tracing::{error, info, warn};

use crate::models::{AppState, FileMetadata};

pub fn get_nested_path(upload_dir: &Path, hash: &str, extension: Option<&str>, expiration: Option<u64>) -> PathBuf {
    let first_level = &hash[..1];
    let second_level = &hash[1..2];
    let mut path = upload_dir.join(first_level).join(second_level);

    // Build filename: <hash>_<expiration>.<ext> or <hash>_<expiration> or <hash>.<ext> or <hash>
    let filename = match (expiration, extension) {
        (Some(exp), Some(ext)) => format!("{}_{}.{}", hash, exp, ext),
        (Some(exp), None) => format!("{}_{}", hash, exp),
        (None, Some(ext)) => format!("{}.{}", hash, ext),
        (None, None) => hash.to_string(),
    };

    path.join(filename)
}

pub async fn build_file_index(upload_dir: &Path, index: &RwLock<HashMap<String, FileMetadata>>) {
    let mut map = HashMap::new();
    let mut dirs_to_process = vec![upload_dir.to_path_buf()];

    while let Some(current_dir) = dirs_to_process.pop() {
        if let Ok(mut entries) = fs::read_dir(&current_dir).await {
            while let Ok(Some(entry)) = entries.next_entry().await {
                let path = entry.path();
                if path.is_file() {
                    if let Some(name) = entry.file_name().to_str().map(|s| s.to_string()) {
                        // Parse filename to extract hash, expiration, and extension
                        // Format: <hash>_<expiration>.<ext> or <hash>_<expiration> or <hash>.<ext> or <hash>
                        let (key, expiration) = parse_filename_for_hash_and_expiration(&name);

                        if let Ok(metadata) = entry.metadata().await {
                            let extension = path
                                .extension()
                                .and_then(|ext| ext.to_str())
                                .map(|s| s.to_string());
                            let mime_type = from_path(&path)
                                .first()
                                .map(|m| m.essence_str().to_string());
                            let created_at = metadata
                                .created()
                                .unwrap_or(std::time::SystemTime::now())
                                .duration_since(std::time::UNIX_EPOCH)
                                .unwrap_or_default()
                                .as_secs();

                            map.insert(
                                key,
                                FileMetadata {
                                    path,
                                    extension,
                                    mime_type,
                                    size: metadata.len(),
                                    created_at,
<<<<<<< HEAD
                                    pubkey: None,
=======
                                    expiration,
>>>>>>> 4c2120e9
                                },
                            );
                        }
                    }
                } else if path.is_dir() {
                    dirs_to_process.push(path);
                }
            }
        }
    }

    *index.write().await = map;
}

/// Parse filename to extract SHA256 hash and optional expiration
/// Formats: <hash>_<expiration>.<ext>, <hash>_<expiration>, <hash>.<ext>, <hash>
fn parse_filename_for_hash_and_expiration(filename: &str) -> (String, Option<u64>) {
    // Remove extension if present
    let name_without_ext = filename.split('.').next().unwrap_or(filename);

    // Check if it contains underscore (expiration separator)
    if let Some(underscore_pos) = name_without_ext.find('_') {
        let hash = &name_without_ext[..underscore_pos];
        let expiration_str = &name_without_ext[underscore_pos + 1..];

        // Validate hash is 64 hex chars
        if hash.len() == 64 && hash.chars().all(|c| c.is_ascii_hexdigit()) {
            // Try to parse expiration
            if let Ok(expiration) = expiration_str.parse::<u64>() {
                return (hash.to_string(), Some(expiration));
            }
        }
    }

    // No expiration, just extract the hash (first 64 chars)
    let hash = &name_without_ext[..64.min(name_without_ext.len())];
    (hash.to_string(), None)
}

async fn cleanup_empty_dirs(root_dir: &Path) {
    let mut dirs_to_process = vec![root_dir.to_path_buf()];
    let mut empty_dirs = vec![];

    // First pass: collect all empty directories
    while let Some(dir) = dirs_to_process.pop() {
        if let Ok(mut entries) = fs::read_dir(&dir).await {
            let mut has_entries = false;
            while let Ok(Some(entry)) = entries.next_entry().await {
                let path = entry.path();
                if path.is_dir() {
                    dirs_to_process.push(path);
                }
                has_entries = true;
            }
            if !has_entries && dir != root_dir {
                empty_dirs.push(dir);
            }
        }
    }

    // Second pass: remove empty directories and check parent directories
    let mut parent_dirs = vec![];
    for dir in empty_dirs.into_iter().rev() {
        if fs::remove_dir(&dir).await.is_ok() {
            info!("🗑 Removed empty directory: {}", dir.display());
            // Add parent directory to check if it becomes empty
            if let Some(parent) = dir.parent() {
                if parent != root_dir {
                    parent_dirs.push(parent.to_path_buf());
                }
            }
        }
    }

    // Third pass: check parent directories that might have become empty
    for parent_dir in parent_dirs {
        if let Ok(mut entries) = fs::read_dir(&parent_dir).await {
            let mut has_entries = false;
            if let Ok(Some(_)) = entries.next_entry().await {
                has_entries = true;
            }
            if !has_entries && fs::remove_dir(&parent_dir).await.is_ok() {
                info!("🗑 Removed empty parent directory: {}", parent_dir.display());
            }
        }
    }
}

pub async fn enforce_storage_limits(state: &AppState) {
    let mut index = state.file_index.write().await;
    let mut total_size = 0;
    let mut files: Vec<(String, FileMetadata)> =
        index.iter().map(|(k, v)| (k.clone(), v.clone())).collect();

    // Sort files by creation date (oldest first)
    files.sort_by(|a, b| a.1.created_at.cmp(&b.1.created_at));

    let now = SystemTime::now()
        .duration_since(UNIX_EPOCH)
        .unwrap_or_default()
        .as_secs();
    let max_age_secs = state.max_file_age_days * 24 * 60 * 60;

    let mut deleted_by_expiration = 0;
    let mut deleted_by_age = 0;
    let mut deleted_by_limits = 0;

    for (sha256, metadata) in files {
        // Check file expiration if expiration is set
        if let Some(expiration) = metadata.expiration {
            if now >= expiration {
                info!("🗑 Deleting expired file (X-Expiration): {} (expired at {}, now {})",
                      sha256, expiration, now);
                if let Err(e) = fs::remove_file(&metadata.path).await {
                    error!("❌ Failed to delete expired file {}: {}", sha256, e);
                } else {
                    deleted_by_expiration += 1;
                }
                index.remove(&sha256);
                continue;
            }
        }

        // Check file age if max_age_days is set
        if state.max_file_age_days > 0 && now - metadata.created_at > max_age_secs {
            info!("🗑 Deleting expired file (MAX_FILE_AGE_DAYS): {}", sha256);
            if let Err(e) = fs::remove_file(&metadata.path).await {
                error!("❌ Failed to delete expired file {}: {}", sha256, e);
            } else {
                deleted_by_age += 1;
            }
            index.remove(&sha256);
            continue;
        }

        // Check storage limits
        if total_size + metadata.size > state.max_total_size || index.len() >= state.max_total_files
        {
            info!("🗑 Deleting file to enforce limits: {}", sha256);
            if let Err(e) = fs::remove_file(&metadata.path).await {
                error!("❌ Failed to delete file {}: {}", sha256, e);
            } else {
                deleted_by_limits += 1;
            }
            index.remove(&sha256);
        } else {
            total_size += metadata.size;
        }
    }

    // Log cleanup summary
    if deleted_by_expiration > 0 || deleted_by_age > 0 || deleted_by_limits > 0 {
        info!("🧹 Cleanup summary: {} expired (X-Expiration), {} aged out (MAX_FILE_AGE_DAYS), {} by storage limits",
              deleted_by_expiration, deleted_by_age, deleted_by_limits);
    }

    // Release the lock
    drop(index);

    // Clean up empty directories
    cleanup_empty_dirs(&state.upload_dir).await;
}

pub fn get_sha256_hash_from_filename(filename: &str) -> Option<String> {
    let re = Regex::new(r"^([a-fA-F0-9]{64})(\.[a-zA-Z0-9]+)?$").unwrap();
    re.captures(filename).map(|captures| captures[1].to_string())
}

pub async fn find_file(
    index: &RwLock<HashMap<String, FileMetadata>>,
    base_name: &str,
) -> Option<FileMetadata> {
    let index = index.read().await;
    index.get(base_name).cloned()
}

pub fn parse_range_header(header_value: &str, total_size: u64) -> Option<(u64, u64)> {
    if !header_value.starts_with("bytes=") {
        return None;
    }
    let range = &header_value[6..];
    let parts: Vec<&str> = range.split('-').collect();
    if parts.len() != 2 {
        return None;
    }
    let start = parts[0].parse::<u64>().ok()?;
    let end = if parts[1].is_empty() {
        total_size - 1
    } else {
        parts[1].parse::<u64>().ok()?
    };
    if start > end || end >= total_size {
        return None;
    }
    Some((start, end))
}

/// Clean up abandoned chunked uploads and their associated files
pub async fn cleanup_abandoned_chunks(state: &AppState) {
    let timeout_duration = std::time::Duration::from_secs(state.chunk_cleanup_timeout_minutes * 60);
    let cutoff_time = std::time::Instant::now() - timeout_duration;
    
    // Get chunk uploads that are older than the timeout
    let mut chunk_uploads = state.chunk_uploads.write().await;
    let mut to_remove = Vec::new();
    
    for (sha256, chunk_upload) in chunk_uploads.iter() {
        if chunk_upload.created_at < cutoff_time {
            info!("Cleaning up abandoned chunked upload: {}", sha256);
            to_remove.push(sha256.clone());
        }
    }
    
    // Remove abandoned uploads and clean up their files
    for sha256 in to_remove {
        if let Some(chunk_upload) = chunk_uploads.remove(&sha256) {
            let chunk_count = chunk_upload.chunks.len();
            // Clean up all chunk files for this upload
            for chunk in chunk_upload.chunks {
                if let Err(e) = fs::remove_file(&chunk.chunk_path).await {
                    warn!("Failed to clean up chunk file {}: {}", chunk.chunk_path.display(), e);
                }
            }
            info!("🗑 Cleaned up {} chunk files for abandoned upload: {}", chunk_count, sha256);
        }
    }
    
    // Also clean up orphaned chunk files in the temp/chunks directory
    cleanup_orphaned_chunk_files(state).await;
}

/// Clean up orphaned chunk files that don't belong to any active upload
async fn cleanup_orphaned_chunk_files(state: &AppState) {
    let chunks_dir = state.upload_dir.join("temp").join("chunks");
    
    if !chunks_dir.exists() {
        return;
    }
    
    let timeout_duration = std::time::Duration::from_secs(state.chunk_cleanup_timeout_minutes * 60);
    let cutoff_time = std::time::SystemTime::now() - timeout_duration;
    
    let mut entries = match fs::read_dir(&chunks_dir).await {
        Ok(entries) => entries,
        Err(e) => {
            error!("❌ Failed to read chunks directory: {}", e);
            return;
        }
    };
    
    let mut cleaned_count = 0;
    while let Ok(Some(entry)) = entries.next_entry().await {
        let path = entry.path();
        if path.is_file() {
            // Check if the file is older than the timeout
            if let Ok(metadata) = entry.metadata().await {
                if let Ok(modified) = metadata.modified() {
                    if modified < cutoff_time {
                        if let Err(e) = fs::remove_file(&path).await {
                            warn!("❌ Failed to clean up orphaned chunk file {}: {}", path.display(), e);
                        } else {
                            cleaned_count += 1;
                        }
                    }
                }
            }
        }
    }
    
    if cleaned_count > 0 {
        info!("Cleaned up {} orphaned chunk files", cleaned_count);
    }
}

/// Clean up expired failed upstream lookups (older than 1 hour)
pub async fn cleanup_expired_failed_lookups(state: &AppState) {
    let one_hour_ago = std::time::Instant::now() - std::time::Duration::from_secs(3600);
    let mut failed_lookups = state.failed_upstream_lookups.write().await;
    let initial_count = failed_lookups.len();
    
    failed_lookups.retain(|_, &mut timestamp| timestamp > one_hour_ago);
    
    let cleaned_count = initial_count - failed_lookups.len();
    if cleaned_count > 0 {
        info!("Cleaned up {} expired failed upstream lookups", cleaned_count);
    }
}<|MERGE_RESOLUTION|>--- conflicted
+++ resolved
@@ -63,11 +63,8 @@
                                     mime_type,
                                     size: metadata.len(),
                                     created_at,
-<<<<<<< HEAD
                                     pubkey: None,
-=======
                                     expiration,
->>>>>>> 4c2120e9
                                 },
                             );
                         }
