--- conflicted
+++ resolved
@@ -70,11 +70,8 @@
                 .duration_since(UNIX_EPOCH)
                 .unwrap_or_default()
                 .as_secs(),
-<<<<<<< HEAD
             pubkey: None,
-=======
             expiration,
->>>>>>> 4c2120e9
         },
     );
 
