--- conflicted
+++ resolved
@@ -18,12 +18,9 @@
     pub mime_type: Option<String>,
     pub size: u64,
     pub created_at: u64,
-<<<<<<< HEAD
     pub pubkey: Option<PublicKey>,
-=======
     #[serde(skip_serializing_if = "Option::is_none")]
     pub expiration: Option<u64>,
->>>>>>> 4c2120e9
 }
 
 #[derive(Clone)]
